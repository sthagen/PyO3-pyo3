--- conflicted
+++ resolved
@@ -119,11 +119,7 @@
         let setattr = |value: PyObject| p.as_ref(py).setattr("inner", value);
 
         assert!(setattr(1i32.into_py(py)).is_err());
-<<<<<<< HEAD
-        assert!(setattr(py.None().into_py(py)).is_err());
-=======
         assert!(setattr(py.None()).is_err());
->>>>>>> 975f182e
         assert!(setattr((1i32, 2i32).into_py(py)).is_err());
     });
 }
