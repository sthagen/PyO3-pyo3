--- conflicted
+++ resolved
@@ -8,16 +8,14 @@
 
 ## [Unreleased]
 
-<<<<<<< HEAD
 ### Added
 
 - Allow dependent crates to access config values from `pyo3-build-config` via cargo link dep env vars. [#2092](https://github.com/PyO3/pyo3/pull/2092)
 - Added methods on `InterpreterConfig` to run Python scripts using the configured executable. [#2092](https://github.com/PyO3/pyo3/pull/2092)
-=======
+
 ### Changed
 
 - Allow `#[pyo3(crate = "...", text_signature = "...")]` options to be used directly in `#[pyclass(crate = "...", text_signature = "...")]`. [#2234](https://github.com/PyO3/pyo3/pull/2234)
->>>>>>> 87c79c03
 
 ### Fixed
 
