--- conflicted
+++ resolved
@@ -1,11 +1,5 @@
 #!/bin/bash
 set -ex
-
-<<<<<<< HEAD
-cargo test --features "$FEATURES num-complex"
-( cd pyo3-derive-backend; cargo test )
-=======
-cargo clean
 
 # run `cargo test` only if testing against cpython.
 if ! [[ $FEATURES == *"pypy"* ]]; then
@@ -16,7 +10,6 @@
   PYTHON_SYS_EXECUTABLE="/opt/anaconda/envs/pypy3/bin/pypy3" cargo build;
 fi
 
->>>>>>> 7149a1fe
 if [ "$TRAVIS_JOB_NAME" = "Minimum nightly" ]; then
     cargo fmt --all -- --check
     cargo clippy --features "$FEATURES num-complex"
